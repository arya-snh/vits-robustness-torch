--- conflicted
+++ resolved
@@ -3,18 +3,6 @@
 ## Training
 
 ```bash
-<<<<<<< HEAD
-python launch_xla.py --num-devices 8 train.py \
-    gs://vits-robustness/tensorflow_datasets/ \
-    --dataset tfds/imagenet2012 --log-interval 50 \
-    --experiment xcit-nano-adv-training-imagenet \
-    --output gs://vits-robustness/output/train \
-    --log-wandb --model xcit_nano_12_p16_224 \
-    --config configs/xcit-nano-adv-training.yaml \
-    --epochs 10 --epochs 100 --batch-size 128 \
-    --adv-training pgd --no-normalize --attack-steps 1 \
-    --eps-schedule sine --eps-schedule-period 10
-=======
 DATA_DIR=gs://vits-robustness/tensorflow_datasets \
 DATASET=tfds/imagenet2012 \
 MODEL=xcit_nano_12_p16_224 \
@@ -22,26 +10,14 @@
 OUTPUT=gs://vits-robustness/output/train \
 CONFIG=configs/xcit-nano-adv-training.yaml \
 python launch_xla.py --num-devices 8 train.py $DATA_DIR --dataset $DATASET --experiment $EXPERIMENT --output $OUTPUT --log-wandb --model xcit_nano_12_p16_224 --config $CONFIG --epochs 10 --epochs 100 --batch-size 128 --adv-training pgd --no-normalize --attack-steps 1 --log-interval 50 --attack-lr 1.0 --eps-schedule sine --eps-schedule-period 10
->>>>>>> dda9abdf
 ```
 
 ## Validation
 
 ```bash
-<<<<<<< HEAD
-python launch_xla.py --num-devices 1 validate.py \
-    gs://vits-robustness/tensorflow_datasets \
-    --dataset tfds/image_net_subset \
-    --log-wandb \
-    --model xcit_nano_12_p16_224 --batch-size 1024 \
-    --no-normalize \
-    --checkpoint gs://vits-robustness/output/train/xcit-nano-adv-training-6/best.pth.tar \
-    --attack-eps 0.01569 --attack-lr 0.01725 --attack-steps 10
-=======
 DATA_DIR=gs://vits-robustness/tensorflow_datasets \
 DATASET=tfds/imagenet2012 \
 MODEL=xcit_nano_12_p16_224 \
 CHECKPOINT_DIR=gs://vits-robustness/output/train/xcit-nano-adv-training-imagenet-8 \
 python launch_xla.py --num-devices 1 validate.py $DATA_DIR --dataset $DATASET --model $MODEL --batch-size 1024 --no-normalize --checkpoint $CHECKPOINT_DIR/last.pth.tar --attack-eps 0.03137254902 --attack-lr 1.0
->>>>>>> dda9abdf
 ```